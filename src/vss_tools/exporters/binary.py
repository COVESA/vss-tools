# Copyright (c) 2022 Contributors to COVESA
#
# This program and the accompanying materials are made available under the
# terms of the Mozilla Public License 2.0 which is available at
# https://www.mozilla.org/en-US/MPL/2.0/
#
# SPDX-License-Identifier: MPL-2.0

# Convert vspec tree to binary format
#
# This is the pure Python version of the binary exporter. The
# format has been taken from the C version at
# https://github.com/COVESA/vss-tools/blob/4.2/binary/binarytool.c
# This is a basic "length"/"data" format, where the length is in front
# of each field, and the field order is fixed.
#
# The length fields are mostly 8 bit (i.e. long strings/paths are not
# supported) with the exception of description and allowed (16 bit).
# The order of fields (where each field is composed of
# fieldlength + fielddata) is:
#
# name (vsspath), type, description, datatype, min, max, unit,
# allowed, default, validate
#
# if a field is not present (e.g. min, max, unit, allowed, default, validate),
# the length is 0.

import struct
from pathlib import Path
from typing import BinaryIO

import rich_click as click

import vss_tools.cli_options as clo
from vss_tools import log
from vss_tools.main import get_trees
from vss_tools.tree import VSSNode


def allowedString(allowedList):
    allowedStr = ""
    for elem in allowedList:
        allowedStr += hexAllowedLen(elem) + elem
    return allowedStr


def hexAllowedLen(allowed):
    hexDigit1 = len(allowed) // 16
    hexDigit2 = len(allowed) - hexDigit1 * 16
    return "".join([intToHexChar(hexDigit1), intToHexChar(hexDigit2)])


def intToHexChar(hexInt):
    if hexInt < 10:
        return chr(hexInt + ord("0"))
    else:
        return chr(hexInt - 10 + ord("A"))


# Create a struct containing the length of the string as uint8
#  and the string itself
def create_l8v_string(s: str) -> bytes:
    pack = struct.pack(f"{len(s)+1}p", s.encode())
    # log.debug(f"create_l8v_string: {s} as {pack.hex()}")
    return pack


# Create a struct containing the length of the string as uint16
#  and the string itself
def create_l16v_string(s: str) -> bytes:
    pack = struct.pack(f"=H{len(s)}s", len(s), s.encode())
    # log.debug(f"create_l16v_string: {s} as {pack.hex()}")
    return pack


def export_node(node: VSSNode, f: BinaryIO):
    data = node.get_vss_data().as_dict()

    f.write(create_l8v_string(node.name))
    f.write(create_l8v_string(data.get("type", "")))
    # Keeping UUID field in output for now (always 0)
    f.write(struct.pack("B", 0))

    f.write(create_l16v_string(data.get("description", "")))
    f.write(create_l8v_string(data.get("datatype", "")))
    f.write(create_l8v_string(str(data.get("min", ""))))
    f.write(create_l8v_string(str(data.get("max", ""))))
    f.write(create_l8v_string(data.get("unit", "")))

    if data.get("allowed") is None:
        f.write(struct.pack("H", 0))
    else:
        f.write(create_l16v_string(allowedString(data.get("allowed", ""))))

    f.write(create_l8v_string(str(data.get("default", ""))))
    f.write(create_l8v_string(str(data.get("validate", ""))))

    f.write(struct.pack("B", len(node.children)))

    for child in node.children:
        export_node(child, f)


@click.command()
@clo.vspec_opt
@clo.output_required_opt
@clo.include_dirs_opt
@clo.extended_attributes_opt
@clo.strict_opt
@clo.aborts_opt
@clo.overlays_opt
@clo.quantities_opt
@clo.units_opt
@clo.types_opt
@clo.types_output_opt
@clo.extend_all_attributes_opt
def cli(
    vspec: Path,
    output: Path,
    include_dirs: tuple[Path],
    extended_attributes: tuple[str],
    strict: bool,
    aborts: tuple[str],
    overlays: tuple[Path],
    quantities: tuple[Path],
    units: tuple[Path],
    types: tuple[Path],
    types_output: Path,
    extend_all_attributes: bool,
):
    """
    Export to Binary.
    """

    tree, datatype_tree = get_trees(
        vspec=vspec,
        include_dirs=include_dirs,
        aborts=aborts,
        strict=strict,
        extended_attributes=extended_attributes,
        quantities=quantities,
        units=units,
        types=types,
        overlays=overlays,
    )

    log.info("Generating binary output...")
    if datatype_tree:
        if types_output:
            with open(str(types_output), "wb") as f:
                export_node(datatype_tree, uuid, f)
            log.info("Binary datatype tree output generated in %s", types_output)

    with open(str(output), "wb") as f:
<<<<<<< HEAD
        export_node(tree, uuid, f)
    log.info("Binary main tree output generated in %s", output)
=======
        export_node(tree, f)
    log.info("Binary output generated in %s", output)
>>>>>>> b59ae45c
<|MERGE_RESOLUTION|>--- conflicted
+++ resolved
@@ -113,7 +113,6 @@
 @clo.units_opt
 @clo.types_opt
 @clo.types_output_opt
-@clo.extend_all_attributes_opt
 def cli(
     vspec: Path,
     output: Path,
@@ -125,8 +124,7 @@
     quantities: tuple[Path],
     units: tuple[Path],
     types: tuple[Path],
-    types_output: Path,
-    extend_all_attributes: bool,
+    types_output: Path | None,
 ):
     """
     Export to Binary.
@@ -137,7 +135,6 @@
         include_dirs=include_dirs,
         aborts=aborts,
         strict=strict,
-        extended_attributes=extended_attributes,
         quantities=quantities,
         units=units,
         types=types,
@@ -148,14 +145,9 @@
     if datatype_tree:
         if types_output:
             with open(str(types_output), "wb") as f:
-                export_node(datatype_tree, uuid, f)
+                export_node(datatype_tree, f)
             log.info("Binary datatype tree output generated in %s", types_output)
 
     with open(str(output), "wb") as f:
-<<<<<<< HEAD
-        export_node(tree, uuid, f)
-    log.info("Binary main tree output generated in %s", output)
-=======
         export_node(tree, f)
-    log.info("Binary output generated in %s", output)
->>>>>>> b59ae45c
+    log.info("Binary main tree output generated in %s", output)