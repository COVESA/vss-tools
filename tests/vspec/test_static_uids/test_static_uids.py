--- conflicted
+++ resolved
@@ -81,21 +81,13 @@
 
 
 @pytest.mark.parametrize(
-    "node_name, unit, datatype, allowed, minimum, maximum, result_static_uid, strict_mode",
+    "node_name, unit, datatype, allowed, minimum, maximum, result_static_uid",
     [
-<<<<<<< HEAD
-        ("TestNode", "m", VSSDataType.UINT16, "", 0, 10000, "A1D565B2", False),
-        ("TestNode", "mm", VSSDataType.UINT32, "", "", "", "B5D7A8FA", False),
-        ("TestUnit", "degrees/s", VSSDataType.FLOAT, "", "", "", "DEA9138C", False),
-        ("TestMinMax", "percent", VSSDataType.UINT8, "", 0, 100, "88FC5491", False),
-        ("TestEnum", "m", VSSDataType.STRING, ["YES, NO"], "", "", "06AEB370", False),
-=======
         ("TestNode", "m", VSSDataType.UINT16, "", 0, 10000, "A1D565B2"),
         ("TestNode", "mm", VSSDataType.UINT32, "", "", "", "B5D7A8FA"),
         ("TestUnit", "degrees/s", VSSDataType.FLOAT, "", "", "", "DEA9138C"),
         ("TestMinMax", "percent", VSSDataType.UINT8, "", 0, 100, "88FC5491"),
         ("TestEnum", "m", VSSDataType.STRING, ["YES, NO"], "", "", "06AEB370"),
->>>>>>> 5343e9c0
     ],
 )
 def test_generate_id(
@@ -106,10 +98,9 @@
     minimum: str,
     maximum: str,
     result_static_uid: str,
-    strict_mode: bool,
 ):
     node = get_test_node(node_name, unit, datatype, allowed, minimum, maximum)
-    result, _ = vss2id.generate_split_id(node, id_counter=0, strict_mode=strict_mode)
+    result, _ = vss2id.generate_split_id(node, id_counter=0, strict_mode=False)
 
     assert result == result_static_uid
 
